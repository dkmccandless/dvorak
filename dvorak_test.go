package dvorak

import (
	"reflect"
	"testing"

	"kr.dev/diff"
)

func TestParseParameter(t *testing.T) {
	for _, test := range []struct{ s, name, value string }{
		{"", "", ""},
		{"card", "", "card"},
		{"title=", "title", ""},
		{"title=ABC", "title", "ABC"},
		{"title = ABC", "title", "ABC"},
		{" title = ABC ", "title", "ABC"},
		{
			"text=<b>Action:</b>Destroy target Thing.<br>Draw a card.",
			"text", "<b>Action:</b>Destroy target Thing.<br>Draw a card.",
		},
		{
			"title=<font color=FFD700>Golden Title</font>",
			"title", "<font color=FFD700>Golden Title</font>",
		},
<<<<<<< HEAD
		{
			"text=Gain control of &lt;card title&gt;.",
			"text", "Gain control of &lt;card title&gt;.",
		},
=======
>>>>>>> 53adfd50
	} {
		name, value := parseParameter(test.s)
		if name != test.name || value != test.value {
			t.Errorf("parseParameter(%q): got %q, %q; want %q, %q",
				test.s, name, value, test.name, test.value,
			)
		}
	}
}

func TestParseTemplate(t *testing.T) {
	for _, test := range []struct {
		s      string
		name   string
		params map[string]string
		isErr  bool
	}{
		{"{{card|title=ABC", "", nil, true},
		{"card|title=ABC}}", "", nil, true},
		{"{{card|title=ABC}}{{card|title=DEF}}", "", nil, true},
		{"{{}}", "", map[string]string{}, false},
		{"{{card}}", "card", map[string]string{}, false},
		{"{{Card}}", "Card", map[string]string{}, false},
		{"{{template:card}}", "card", map[string]string{}, false},
		{"{{template:Card}}", "Card", map[string]string{}, false},
		{"{{Template:card}}", "card", map[string]string{}, false},
		{"{{Template:Card}}", "Card", map[string]string{}, false},
		{
			"{{card|title=ABC|text=DEF}}",
			"card",
			map[string]string{"title": "ABC", "text": "DEF"},
			false,
		},
		{
			"{{ card | title = ABC | text = DEF }}",
			"card",
			map[string]string{"title": "ABC", "text": "DEF"},
			false,
		},
		{
			`{{card
			|title=ABC
			|text=DEF
			}}`,
			"card",
			map[string]string{"title": "ABC", "text": "DEF"},
			false,
		},
		{
			"{{card|creator=[[User:ABC|ABC]]|title=DEF}}",
			"card",
			map[string]string{"creator": "ABC", "title": "DEF"},
			false,
		},
		{
			"{{card|text=[[File: ABC.jpg]]DEF}}",
			"card",
			map[string]string{"text": "DEF", "image": "ABC.jpg"},
			false,
		},
		{
			"{{card|text=[[File: ABC.jpg]DEF}}",
			false,
			"card",
			map[string]string{"text": "[[File: ABC.jpg]DEF"},
			false,
		},
		{
			"{{card|creator=[[User:ABC|ABC]] ([[User talk:ABC|talk]])|title=DEF}}",
			"card",
			map[string]string{"creator": "ABC", "title": "DEF"},
			false,
		},
		{
			"{{card|creator=[[User:ABC|ABC]] ([[User talk:ABC|talk]]) 21:33, 25 July 2012 (UTC)|title=DEF}}",
			"card",
			map[string]string{"creator": "ABC", "title": "DEF"},
			false,
		},
		{
<<<<<<< HEAD
			"{{card|text=Draw a random card from the [[Heavy Actions booster pack]].}}",
			false,
			"card",
			map[string]string{"text": "Draw a random card from the Heavy Actions booster pack."},
			false,
		},
		{
			"{{card|text=Read the [[Rules#Special_rules|Special Rules]] aloud.}}",
			false,
			"card",
			map[string]string{"text": "Read the Special Rules aloud."},
			false,
		},
		{
			"{{card|title=''ABC''|text='''DEF'''. '''''GHI!'''''}}",
			false,
=======
			"{{card| title = A | type = Action }}",
>>>>>>> 53adfd50
			"card",
			map[string]string{"title": "A", "type": "Action"},
			false,
		},
	} {
		name, params, err := parseTemplate(test.s)
		if isErr := err != nil; isErr != test.isErr {
			t.Errorf("parseTemplate(%q): error=%v, want %v",
				test.s, isErr, test.isErr,
			)
		}
		if name != test.name || !reflect.DeepEqual(params, test.params) {
			t.Errorf("parseTemplate(%q): got %v, %v, want %v, %v",
				test.s, name, params, test.name, test.params,
			)
		}
	}
}

func TestParsePage(t *testing.T) {
	for _, test := range []struct {
		s string
		p *page
	}{
		{"", &page{}},
		{"{{Subpage}}", &page{}},
		{"{{card", &page{}},
		{"{{card}}", &page{cards: []Card{{BGColor: otherGray, ID: 1}}}},
		{
			"{{Subpage|page=Cards 1-100}}",
			&page{subpages: []subpage{{page: "Cards 1-100"}}},
		},
		{
			`
				{{card| title = A | type = Action }}
				card|title=B|type=Thing}}
				{{card|title=C|type=Letter}}
				{{card|title=D
				{{card|title=E}}
			`,
			&page{
				cards: []Card{
					{Title: text("A"), Type: text("Action"), BGColor: actionRed, ID: 1},
					{Title: text("C"), Type: text("Letter"), BGColor: otherGray, ID: 2},
					{Title: text("E"), BGColor: otherGray, ID: 3},
				},
			},
		},
		{
			`
				{{Subpage || hide = true | page=Cards 1-100 }}
				{{Subpage || hide = true | page=Cards 101-200 }}
				{{Subpage || hide = true }}
				{{card|title=A|type=Action|bgcolor=900}}
				<!-- {{card|title=|type=Action|text=|creator=|bgcolor=600}} -->
				<!-- {{card|title=|type=Thing|text=|creator=|bgcolor=006}} -->
				{{card|title=B|type=Thing|bgcolor=090}}
			`,
			&page{
				subpages: []subpage{
					{page: "Cards 1-100"},
					{page: "Cards 101-200"},
				},
				cards: []Card{
					{Title: text("A"), Type: text("Action"), BGColor: "900", ID: 1},
					{Title: text("B"), Type: text("Thing"), BGColor: "090", ID: 2},
				},
			},
		},
	} {
		b := []byte(test.s)
		p := parsePage(b)
		diff.Test(t, t.Errorf, p, test.p)
	}
}

func TestParseLinkText(t *testing.T) {
	for _, tt := range []struct {
		s, want string
	}{
		{"[[abc]]", "abc"},
		{"[[abc def]]", "abc def"},
		{"[[abc|def]]", "def"},
		{"[[User:abc|abc]]", "abc"},
		{"[[User talk:abc|talk]]", "talk"},
		{"[[file: abc.jpg]]", "abc.jpg"},
		{"[[file: abc.jpg|center|frameless]]", "abc.jpg"},
		{"[[file:abc.exe|harmless]]", ""},
	} {
		if got := parseLinkText(tt.s); got != tt.want {
			t.Errorf("parseLinkText(%v): got %v, want %v", tt.s, got, tt.want)
		}
	}
}

func TestReplacePair(t *testing.T) {
	for _, tt := range []struct {
		s, old, new1, new2, want string
	}{
		{"", "a", "b", "c", ""},
		{"onomatopoeia", "u", "a", "o", "onomatopoeia"},
		{"onomatopoeia", "o", "a", "u", "anumatapueia"},
		{"''abc", "''", "<i>", "</i>", "<i>abc"},
		{
			"'''Action:''' Draw a card. '''Action:''' Destroy target Thing.",
			"'''", "<b>", "</b>",
			"<b>Action:</b> Draw a card. <b>Action:</b> Destroy target Thing.",
		},
	} {
		if got := replacePair(tt.s, tt.old, tt.new1, tt.new2); got != tt.want {
			t.Errorf("replacePair(%v, %v, %v, %v): got %v, want %v",
				tt.s, tt.old, tt.new1, tt.new2, got, tt.want,
			)
		}
	}
}<|MERGE_RESOLUTION|>--- conflicted
+++ resolved
@@ -23,13 +23,6 @@
 			"title=<font color=FFD700>Golden Title</font>",
 			"title", "<font color=FFD700>Golden Title</font>",
 		},
-<<<<<<< HEAD
-		{
-			"text=Gain control of &lt;card title&gt;.",
-			"text", "Gain control of &lt;card title&gt;.",
-		},
-=======
->>>>>>> 53adfd50
 	} {
 		name, value := parseParameter(test.s)
 		if name != test.name || value != test.value {
@@ -92,7 +85,6 @@
 		},
 		{
 			"{{card|text=[[File: ABC.jpg]DEF}}",
-			false,
 			"card",
 			map[string]string{"text": "[[File: ABC.jpg]DEF"},
 			false,
@@ -110,26 +102,19 @@
 			false,
 		},
 		{
-<<<<<<< HEAD
 			"{{card|text=Draw a random card from the [[Heavy Actions booster pack]].}}",
-			false,
 			"card",
 			map[string]string{"text": "Draw a random card from the Heavy Actions booster pack."},
 			false,
 		},
 		{
 			"{{card|text=Read the [[Rules#Special_rules|Special Rules]] aloud.}}",
-			false,
 			"card",
 			map[string]string{"text": "Read the Special Rules aloud."},
 			false,
 		},
 		{
-			"{{card|title=''ABC''|text='''DEF'''. '''''GHI!'''''}}",
-			false,
-=======
 			"{{card| title = A | type = Action }}",
->>>>>>> 53adfd50
 			"card",
 			map[string]string{"title": "A", "type": "Action"},
 			false,
