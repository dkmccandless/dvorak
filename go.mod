module github.com/dkmccandless/dvorak

<<<<<<< HEAD
go 1.18
=======
go 1.16

require (
	golang.org/x/net v0.5.0
	kr.dev/diff v0.3.0
)
>>>>>>> 53adfd50
<|MERGE_RESOLUTION|>--- conflicted
+++ resolved
@@ -1,12 +1,14 @@
 module github.com/dkmccandless/dvorak
 
-<<<<<<< HEAD
 go 1.18
-=======
-go 1.16
 
 require (
 	golang.org/x/net v0.5.0
 	kr.dev/diff v0.3.0
 )
->>>>>>> 53adfd50
+
+require (
+	github.com/pkg/diff v0.0.0-20210226163009-20ebb0f2a09e // indirect
+	github.com/rogpeppe/go-internal v1.8.1 // indirect
+	golang.org/x/exp v0.0.0-20220218215828-6cf2b201936e // indirect
+)