--- conflicted
+++ resolved
@@ -76,7 +76,7 @@
 func parsePage(b []byte) *page {
 	p := &page{}
 
-	s := sanitize.RemoveHTMLTags(string(b))
+	s := sanitize.RemoveHTMLComments(string(b))
 
 	for _, s := range strings.SplitAfter(s, "}}") {
 		op := strings.LastIndex(s, "{{")
@@ -182,38 +182,9 @@
 // Whitespace is trimmed from the returned strings.
 // If s does not contain "=", name is the empty string.
 func parseParameter(s string) (name, value string) {
-<<<<<<< HEAD
-	eq := strings.Index(s, "=")
-	return strings.TrimSpace(strings.TrimSuffix(s[:eq+1], "=")),
-		strings.TrimSpace(s[eq+1:])
-}
-
-// nextDelimiter returns the index of the first "|" in s
-// that is not enclosed within matching double brackets,
-// or -1 if no unenclosed "|" is present in s.
-func nextDelimiter(s string) int {
-	lbr := strings.Index(s, "[[")
-	pipe := strings.Index(s, "|")
-
-	if lbr == -1 || pipe != -1 && pipe < lbr {
-		return pipe
-	}
-
-	// Left double bracket occurs first; find the next right double bracket.
-	rbroffset := strings.Index(s[lbr:], "]]")
-	if rbroffset == -1 {
-		return pipe
-	}
-
-	endbr := lbr + rbroffset + 2
-	next := nextDelimiter(s[endbr:])
-	if next == -1 {
-		return -1
-=======
 	before, after, found := strings.Cut(s, "=")
 	if !found {
 		return "", strings.TrimSpace(before)
->>>>>>> 53adfd50
 	}
 	return strings.TrimSpace(before), strings.TrimSpace(after)
 }
@@ -246,48 +217,4 @@
 		s = strings.Replace(s, old, new2, 1)
 	}
 	return s
-}
-
-<<<<<<< HEAD
-// An Option modifies parsing.
-type Option struct{ apply func(*page) }
-
-// RawText outputs wiki markup as unparsed raw text.
-// Without RawText, internal links are outputted as their displayed text, and
-// bold/italic markup as HTML.
-func RawText() Option {
-	return Option{func(p *page) { p.rawText = true }}
-=======
-// removeComments removes HTML comments.
-// If a comment is preceded and followed by a newline (ignoring spaces),
-// removeComments removes the spaces and one of the newlines as well.
-// https://github.com/wikimedia/mediawiki/blob/80d72fc07d509916224555c9a062892fc3690864/includes/parser/Sanitizer.php#L441
-func removeComments(s string) string {
-	for {
-		op := strings.Index(s, "<!--")
-		if op == -1 {
-			break
-		}
-		cl := strings.Index(s[op:], "-->")
-		if cl == -1 {
-			break
-		}
-		cl = op + cl + 3
-		lead := op
-		for lead > 0 && s[lead-1] == ' ' {
-			lead--
-		}
-		trail := cl
-		for trail < len(s) && s[trail] == ' ' {
-			trail++
-		}
-		if lead > 0 && s[lead-1] == '\n' &&
-			trail < len(s) && s[trail] == '\n' {
-			s = s[:lead-1] + "\n" + s[trail+1:]
-		} else {
-			s = s[:op] + s[cl:]
-		}
-	}
-	return s
->>>>>>> 53adfd50
 }